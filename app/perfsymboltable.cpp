--- conflicted
+++ resolved
@@ -36,15 +36,12 @@
 #endif
 
 PerfSymbolTable::PerfSymbolTable(quint32 pid, Dwfl_Callbacks *callbacks, PerfUnwind *parent) :
-<<<<<<< HEAD
     m_perfMapFile(QString::fromLatin1("/tmp/perf-%1.map").arg(pid)),
-    m_unwind(parent), m_firstElf(nullptr), m_callbacks(callbacks), m_pid(pid)
-=======
-    m_perfMapFile(QString::fromLatin1("/tmp/perf-%1.map").arg(pid)), m_cacheIsDirty(false),
-    m_unwind(parent), m_lastMmapAddedTime(0),
-    m_nextMmapOverwrittenTime(std::numeric_limits<quint64>::max()), m_callbacks(callbacks),
+    m_cacheIsDirty(false),
+    m_unwind(parent),
+    m_firstElf(nullptr),
+    m_callbacks(callbacks),
     m_pid(pid)
->>>>>>> 2549d1b3
 {
     m_dwfl = dwfl_begin(m_callbacks);
 }
@@ -429,21 +426,10 @@
                 m_dwfl, info.originalFileName.constData(),
                 info.localFile.absoluteFilePath().toLocal8Bit().constData(), -1, info.addr,
                 false);
-<<<<<<< HEAD
-    if (!ret)
+    if (!ret) {
         reportError(info, dwfl_errmsg(dwfl_errno()));
-=======
-
-    if (!ret) {
-        reportError(i, dwfl_errmsg(dwfl_errno()));
         m_cacheIsDirty = true;
     }
-
-    if (m_lastMmapAddedTime < i->timeAdded)
-        m_lastMmapAddedTime = i->timeAdded;
-    if (m_nextMmapOverwrittenTime > i->timeOverwritten)
-        m_nextMmapOverwrittenTime = i->timeOverwritten;
->>>>>>> 2549d1b3
 
     return ret;
 }
