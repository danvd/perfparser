--- conflicted
+++ resolved
@@ -178,11 +178,6 @@
         SOFTWARE_MAX,             /* non-ABI */
     };
 
-<<<<<<< HEAD
-    static quint16 fixedLength();
-
-=======
->>>>>>> 9215696c
     bool operator==(const PerfEventAttributes &rhs) const;
 
 private:
