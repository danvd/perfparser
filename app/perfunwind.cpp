--- conflicted
+++ resolved
@@ -307,17 +307,11 @@
     auto* symbolTable = ui->unwind->symbolTable(ui->sample->pid());
     // isKernel = false as unwinding generally only works on user code
     bool isInterworking = false;
-<<<<<<< HEAD
-    ui->frames.append(ui->unwind->symbolTable(ui->sample->pid())->lookupFrame(
-                          pc_adjusted, false, &isInterworking));
-=======
-    const auto frame = symbolTable->lookupFrame(pc_adjusted, ui->sample->time(), false,
-                                                &isInterworking);
+    const auto frame = symbolTable->lookupFrame(pc_adjusted, false, &isInterworking);
     if (symbolTable->cacheIsDirty())
         return DWARF_CB_ABORT;
 
     ui->frames.append(frame);
->>>>>>> 2549d1b3
     if (isInterworking && ui->frames.length() == 1)
         ui->isInterworking = true;
     return DWARF_CB_OK;
@@ -398,27 +392,13 @@
 
 void PerfUnwind::analyze(const PerfRecordSample &sample)
 {
-<<<<<<< HEAD
     if (m_stats.enabled) // don't do any time intensive work in stats mode
         return;
 
-    m_currentUnwind.isInterworking = false;
-    m_currentUnwind.firstGuessedFrame = -1;
-    m_currentUnwind.sample = &sample;
-    m_currentUnwind.frames.clear();
-
-=======
->>>>>>> 2549d1b3
     const bool isKernel = ipIsInKernelSpace(sample.ip());
 
     PerfSymbolTable *userSymbols = symbolTable(sample.pid());
 
-<<<<<<< HEAD
-    // Do this before any lookupFrame() calls; we want to clear the caches if timestamps reset.
-    Dwfl *userDwfl = userSymbols->attachDwfl(&m_currentUnwind);
-    if (sample.callchain().length() > 0)
-        resolveCallchain();
-=======
     for (int unwindingAttempt = 0; unwindingAttempt < 2; ++unwindingAttempt) {
         m_currentUnwind.isInterworking = false;
         m_currentUnwind.firstGuessedFrame = -1;
@@ -426,9 +406,8 @@
         m_currentUnwind.frames.clear();
 
         userSymbols->updatePerfMap();
->>>>>>> 2549d1b3
-
-        Dwfl *userDwfl = userSymbols->attachDwfl(sample.time(), &m_currentUnwind);
+
+        Dwfl *userDwfl = userSymbols->attachDwfl(&m_currentUnwind);
         if (sample.callchain().length() > 0)
             resolveCallchain();
 
