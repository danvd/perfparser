TEMPLATE = subdirs
SUBDIRS = app

!isEmpty(BUILD_TESTS): SUBDIRS += tests

!isEmpty(PERFPARSER_BUNDLED_ELFUTILS) {
    SUBDIRS += 3rdparty/elfutils
    app.depends = 3rdparty/elfutils
<<<<<<< HEAD
    !isEmpty(BUILD_TESTS): tests.depends = 3rdparty/elfutils
}
=======
}

QMAKE_EXTRA_TARGETS = docs install_docs # dummy targets for consistency
>>>>>>> 2b34f338
<|MERGE_RESOLUTION|>--- conflicted
+++ resolved
@@ -6,11 +6,7 @@
 !isEmpty(PERFPARSER_BUNDLED_ELFUTILS) {
     SUBDIRS += 3rdparty/elfutils
     app.depends = 3rdparty/elfutils
-<<<<<<< HEAD
     !isEmpty(BUILD_TESTS): tests.depends = 3rdparty/elfutils
 }
-=======
-}
 
-QMAKE_EXTRA_TARGETS = docs install_docs # dummy targets for consistency
->>>>>>> 2b34f338
+QMAKE_EXTRA_TARGETS = docs install_docs # dummy targets for consistency